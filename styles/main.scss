@import "./colors.scss";
@import "./fonts.scss";
@import "./utilities.scss";
@import "./global/global.scss";
@import "./global/light.scss";
@import "./global/dark.scss";
@import "./global/fonts.scss";
@import "./global/styles.scss";
@import "./global/color_classes.scss";
@import "./global/templates.scss";
@import "./global/layout.scss";

//   ____                                             _
//  / ___|___  _ __ ___  _ __   ___  _ __   ___ _ __ | |_ ___
//  | |   / _ \| '_ ` _ \| '_ \ / _ \| '_ \ / _ | '_ \| __/ __|
//  | |__| (_) | | | | | | |_) | (_) | | | |  __| | | | |_\__ \
//  \____\___/|_| |_| |_| .__/ \___/|_| |_|\___|_| |_|\__|___/
//                      |_|

@import "./components/navigation/header.scss";
<<<<<<< HEAD
@import "./components/navigation/arrowLinks.scss";
=======
@import "./components/navigation/footer.scss";
>>>>>>> 9c02e615
@import "./components/navigation/sideBar.scss";
@import "./components/navigation/offScreenNav.scss";

@import "./components/layout/component.scss";
@import "./components/layout/inlineCalloutContainer.scss";
@import "./components/layout/masonry.scss";
@import "./components/layout/newsContainer.scss";
@import "./components/layout/row.scss";
@import "./components/layout/tileContainer.scss";
@import "./components/layout/article.scss";

@import "./components/utilities/search.scss";
@import "./components/utilities/loading.scss";

@import "./components/blocks/autofunction.scss";
@import "./components/blocks/code.scss";
@import "./components/blocks/codeTile.scss";
@import "./components/blocks/iconHeader.scss";
@import "./components/blocks/image.scss";
@import "./components/blocks/inlineCallout.scss";
@import "./components/blocks/markdownTable.scss";
@import "./components/blocks/newsEntry.scss";
@import "./components/blocks/note.scss";
@import "./components/blocks/noteSplit.scss";
@import "./components/blocks/refCard.scss";
@import "./components/blocks/table.scss";
@import "./components/blocks/tile.scss";
@import "./components/blocks/youTube.scss";<|MERGE_RESOLUTION|>--- conflicted
+++ resolved
@@ -18,11 +18,6 @@
 //                      |_|
 
 @import "./components/navigation/header.scss";
-<<<<<<< HEAD
-@import "./components/navigation/arrowLinks.scss";
-=======
-@import "./components/navigation/footer.scss";
->>>>>>> 9c02e615
 @import "./components/navigation/sideBar.scss";
 @import "./components/navigation/offScreenNav.scss";
 
