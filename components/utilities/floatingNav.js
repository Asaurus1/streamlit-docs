<<<<<<< HEAD
import React, { useState, useEffect, useRef } from "react";
import { withRouter } from "next/router";

const useHeadingsData = () => {
  const [nestedHeadings, setNestedHeadings] = useState([]);

  useEffect(() => {
    const headingElements = Array.from(
      document.querySelectorAll(
        "article.leaf-page h1, article.leaf-page h2, article.leaf-page h3, article.leaf-page h4, article.leaf-page h5, article.leaf-page h6"
      )
    );

    const newNestedHeadings = getNestedHeadings(headingElements);
    setNestedHeadings(newNestedHeadings);
  }, []);

  return { nestedHeadings };
};

const getNestedHeadings = (headingElements) => {
  const nestedHeadings = [];

  for (const index in headingElements) {
    const ele = headingElements[index];
    if (ele.getElementsByTagName === undefined) {
      continue;
    }
    const hrefs = ele.getElementsByTagName("a");
    if (hrefs.length > 0) {
      const target = hrefs[0].getAttribute("href");
      nestedHeadings.push({
        label: ele.innerText,
        target: target,
        level: ele.tagName,
      });
    }
  }

  return nestedHeadings;
};

const useIntersectionObserver = (setActiveId) => {
  const headingElementsRef = useRef({});

  useEffect(() => {
    const callback = (headings) => {
      headingElementsRef.current = headings.reduce((map, headingElement) => {
        const link = headingElement.target.getElementsByTagName("a");
        if (link.length > 0) {
          const target = link[0].getAttribute("href");
          map[target] = headingElement;
        }
        return map;
      }, headingElementsRef.current);

      const visibleHeadings = [];
      Object.keys(headingElementsRef.current).forEach((key) => {
        const headingElement = headingElementsRef.current[key];
        if (headingElement.isIntersecting) visibleHeadings.push(headingElement);
      });

      const getIndexFromId = (id) =>
        headingElements.findIndex((heading) => heading.id === id);
      if (visibleHeadings.length === 1) {
        const link = visibleHeadings[0].target.getElementsByTagName("a");
        setActiveId(link[0].getAttribute("href"));
      } else if (visibleHeadings.length > 1) {
        const sortedVisibleHeadings = visibleHeadings.sort((a, b) => {
          const aLink = a.target.getElementsByTagName("a");
          const bLink = b.target.getElementsByTagName("a");

          return (
            getIndexFromId(aLink[0].getAttribute("href")) >
            getIndexFromId(bLink[0].getAttribute("href"))
          );
        });
        const link = sortedVisibleHeadings[0].target.getElementsByTagName("a");
        setActiveId(link[0].getAttribute("href"));
      }
    };

    const observer = new IntersectionObserver(callback, {
      threshold: 1.0,
      rootMargin: "0px 0px -200px 0px",
    });

    const headingElements = Array.from(
      document.querySelectorAll(
        "article.leaf-page h1, article.leaf-page h2, article.leaf-page h3, article.leaf-page h4, article.leaf-page h5, article.leaf-page h6"
      )
    );
    headingElements.forEach((element) => observer.observe(element));
    return () => observer.disconnect();
  }, []);
};

const FloatingNav = ({ menu, slug }) => {
  const [activeId, setActiveId] = useState();
  const { nestedHeadings } = useHeadingsData();
  useIntersectionObserver(setActiveId);

  return nestedHeadings.length > 1 ? (
    <div className={`toc`}>
      <div className="top-gradient" />
      <ol className="toc-level">
        <li className="toc-title">Contents</li>
        <Headings headings={nestedHeadings} activeId={activeId} />
      </ol>
    </div>
  ) : (
    ""
  );
};

const Headings = ({ headings, activeId }) => {
  let svg = (
    <svg
      xmlns="http://www.w3.org/2000/svg"
      width="6"
      height="10"
      viewBox="0 0 6 10"
      fill="none"
    >
      <path
        d="M0.952437 7.90752L1.14007 8.07272L0.952436 7.90752C0.682521 8.21409 0.682521 8.69954 0.952436 9.00611C1.23875 9.3313 1.71774 9.3313 2.00405 9.00611L5.04756 5.54929C5.31748 5.24273 5.31748 4.75727 5.04756 4.45071L2.00405 0.993892C1.71774 0.668703 1.23875 0.668703 0.952437 0.993892C0.682521 1.30046 0.682521 1.78591 0.952437 2.09248L3.51233 5L0.952437 7.90752Z"
        fill="none"
        stroke="none"
        strokeWidth="0.5"
      ></path>
    </svg>
  );

  return headings.map((heading, index) => {
    const active = heading.target === activeId ? "active" : "";
    return (
      <li className={`level-${heading.level} ${active}`} key={`toc-${index}`}>
        {svg}
        <a href={heading.target}>{heading.label}</a>
      </li>
    );
  });
};
=======
import findIndex from "lodash/findIndex";
import pullAt from "lodash/pullAt";
import React from "react";
import { breadcrumbsForSlug } from "../../lib/utils.cjs";

import { withRouter } from "next/router";

class FloatingNav extends React.Component {
  constructor(props) {
    super(props);

    this.handleTheme = this.handleTheme.bind(this);
    this.handleIntersection = this.handleIntersection.bind(this);
    this.calculateTarget = this.calculateTarget.bind(this);
    this.generateMenu = this.generateMenu.bind(this);
    this.handleRouteChange = this.handleRouteChange.bind(this);

    const options = { threshold: 1.0, rootMargin: "0px 0px -200px 0px" };

    this.state = {
      target: false,
      observer: false,
      headers: [],
      menu: [],
      slug: props.slug.join("/"),
      theme: "light-mode",
      highest: {},
      intersected: [],
      options: options,
    };
  }

  handleIntersection(entries, observer) {
    let intersected = this.state.intersected.slice();
    for (const index in entries) {
      const entry = entries[index];
      const existing = findIndex(
        intersected,
        (obj) => obj.target === entry.target
      );
      if (entry.isIntersecting && existing < 0) {
        intersected.push(entry);
      } else if (entry.isIntersecting && existing > -1) {
        intersected[existing] = entry;
      } else if (!entry.isIntersecting && existing > -1) {
        pullAt(intersected, existing);
      }
    }
    this.setState({ intersected: intersected });
    this.calculateTarget();
  }

  calculateTarget() {
    let highest = 0;
    const intersected = this.state.intersected;
    for (const index in intersected) {
      const entry = intersected[index];
      const hrefs = entry.target.getElementsByTagName("a");
      const top = hrefs[0].offsetTop;
      if (top < highest || highest === 0) {
        highest = top;
        if (hrefs.length > 0) {
          const link = hrefs[0].getAttribute("href");
          this.setState({ target: link });
        }
      }
    }
  }

  async generateMenu() {
    if (this.state.headers.length > 0) {
      this.closeMenu();
    }
    const tocMenu = [];
    const headers = Array.prototype.slice.apply(
      document.querySelectorAll(
        "article.leaf-page h1, article.leaf-page h2, article.leaf-page h3, article.leaf-page h4, article.leaf-page h5, article.leaf-page h6"
      )
    );
    const observer = this.state.observer;
    for (const index in headers) {
      const ele = headers[index];
      if (ele.getElementsByTagName === undefined) {
        continue;
      }
      const hrefs = ele.getElementsByTagName("a");
      if (hrefs.length > 0) {
        const target = hrefs[0].getAttribute("href");
        tocMenu.push({
          label: ele.innerText,
          target: target,
          level: ele.tagName,
        });
        observer.observe(ele);
      }
    }
    this.setState({ menu: tocMenu, headers: headers });
  }

  closeMenu() {
    for (const index in this.state.headers) {
      const ele = this.state.headers[index];
      this.state.observer.unobserve(ele);
    }
    this.setState({ menu: [], headers: [] });
  }

  async componentDidMount() {
    const observer = new IntersectionObserver(
      this.handleIntersection,
      this.state.options
    );
    await this.setState({ observer: observer, menu: [], headers: [] });
    this.props.router.events.on("routeChangeComplete", this.handleRouteChange);
    window.addEventListener("ChangeTheme", this.handleTheme);

    this.generateMenu();
  }

  handleRouteChange() {
    this.closeMenu();
    this.generateMenu();
  }

  componentWillUnmount() {
    this.closeMenu();
    window.removeEventListener("ChangeTheme", this.handleTheme);
    this.props.router.events.off("routeChangeComplete", this.handleRouteChange);
  }

  handleTheme() {
    this.setState({ theme: document.body.dataset.theme });
  }

  render() {
    let color;
    let svgColor = this.state.theme === "light-mode" ? "black" : "white";
    const props = this.props;
    const menu = this.state.menu;
    const target = this.state.target;
    const isnum = /^[\d\.]+$/.test(props.slug[0]);
    const slug = isnum ? props.slug.slice(1).join("/") : this.state.slug;
    const location = this.state.slug.split("/")[0];

    // Get the Root Object and find the appropriate color
    const breadCrumbs = breadcrumbsForSlug(props.menu, `/${slug}`);

    if (breadCrumbs.length) {
      const rootElement = breadCrumbs[0];
      const darkColor = rootElement.color;
      color = darkColor;
      if (this.state.theme === "light-mode") {
        const colorParts = darkColor.split("-");
        let lightMode = colorParts.length > 1 ? Number(colorParts[1]) - 50 : 10;
        if (lightMode < 10 || isNaN(lightMode)) lightMode = 10;
        color = `${colorParts.slice(0, -1).join("-")}-${lightMode}`;
        svgColor = darkColor;
      }
    }

    let svg = (
      <svg
        xmlns="http://www.w3.org/2000/svg"
        className={svgColor}
        width="6"
        height="10"
        viewBox="0 0 6 10"
        fill="none"
      >
        <path
          d="M0.952437 7.90752L1.14007 8.07272L0.952436 7.90752C0.682521 8.21409 0.682521 8.69954 0.952436 9.00611C1.23875 9.3313 1.71774 9.3313 2.00405 9.00611L5.04756 5.54929C5.31748 5.24273 5.31748 4.75727 5.04756 4.45071L2.00405 0.993892C1.71774 0.668703 1.23875 0.668703 0.952437 0.993892C0.682521 1.30046 0.682521 1.78591 0.952437 2.09248L3.51233 5L0.952437 7.90752Z"
          fill="none"
          stroke="none"
          strokeWidth="0.5"
        ></path>
      </svg>
    );

    return menu.length > 1 ? (
      <div className={`toc ${props.slug[props.slug.length - 1]}`}>
        <div className="top-gradient" />
        <ol className="toc-level">
          <li className="toc-title">Contents</li>
          {menu.map((item, index) => {
            const active = item.target == target ? "active" : "";
            return (
              <li
                className={`level-${item.level} ${active} bg-${color}`}
                key={`toc-${index}`}
              >
                {svg}
                <a href={item.target}>{item.label}</a>
              </li>
            );
          })}
        </ol>
      </div>
    ) : (
      ""
    );
  }
}
>>>>>>> 05ccd4fa

export default withRouter(FloatingNav);<|MERGE_RESOLUTION|>--- conflicted
+++ resolved
@@ -1,4 +1,3 @@
-<<<<<<< HEAD
 import React, { useState, useEffect, useRef } from "react";
 import { withRouter } from "next/router";
 
@@ -142,209 +141,5 @@
     );
   });
 };
-=======
-import findIndex from "lodash/findIndex";
-import pullAt from "lodash/pullAt";
-import React from "react";
-import { breadcrumbsForSlug } from "../../lib/utils.cjs";
-
-import { withRouter } from "next/router";
-
-class FloatingNav extends React.Component {
-  constructor(props) {
-    super(props);
-
-    this.handleTheme = this.handleTheme.bind(this);
-    this.handleIntersection = this.handleIntersection.bind(this);
-    this.calculateTarget = this.calculateTarget.bind(this);
-    this.generateMenu = this.generateMenu.bind(this);
-    this.handleRouteChange = this.handleRouteChange.bind(this);
-
-    const options = { threshold: 1.0, rootMargin: "0px 0px -200px 0px" };
-
-    this.state = {
-      target: false,
-      observer: false,
-      headers: [],
-      menu: [],
-      slug: props.slug.join("/"),
-      theme: "light-mode",
-      highest: {},
-      intersected: [],
-      options: options,
-    };
-  }
-
-  handleIntersection(entries, observer) {
-    let intersected = this.state.intersected.slice();
-    for (const index in entries) {
-      const entry = entries[index];
-      const existing = findIndex(
-        intersected,
-        (obj) => obj.target === entry.target
-      );
-      if (entry.isIntersecting && existing < 0) {
-        intersected.push(entry);
-      } else if (entry.isIntersecting && existing > -1) {
-        intersected[existing] = entry;
-      } else if (!entry.isIntersecting && existing > -1) {
-        pullAt(intersected, existing);
-      }
-    }
-    this.setState({ intersected: intersected });
-    this.calculateTarget();
-  }
-
-  calculateTarget() {
-    let highest = 0;
-    const intersected = this.state.intersected;
-    for (const index in intersected) {
-      const entry = intersected[index];
-      const hrefs = entry.target.getElementsByTagName("a");
-      const top = hrefs[0].offsetTop;
-      if (top < highest || highest === 0) {
-        highest = top;
-        if (hrefs.length > 0) {
-          const link = hrefs[0].getAttribute("href");
-          this.setState({ target: link });
-        }
-      }
-    }
-  }
-
-  async generateMenu() {
-    if (this.state.headers.length > 0) {
-      this.closeMenu();
-    }
-    const tocMenu = [];
-    const headers = Array.prototype.slice.apply(
-      document.querySelectorAll(
-        "article.leaf-page h1, article.leaf-page h2, article.leaf-page h3, article.leaf-page h4, article.leaf-page h5, article.leaf-page h6"
-      )
-    );
-    const observer = this.state.observer;
-    for (const index in headers) {
-      const ele = headers[index];
-      if (ele.getElementsByTagName === undefined) {
-        continue;
-      }
-      const hrefs = ele.getElementsByTagName("a");
-      if (hrefs.length > 0) {
-        const target = hrefs[0].getAttribute("href");
-        tocMenu.push({
-          label: ele.innerText,
-          target: target,
-          level: ele.tagName,
-        });
-        observer.observe(ele);
-      }
-    }
-    this.setState({ menu: tocMenu, headers: headers });
-  }
-
-  closeMenu() {
-    for (const index in this.state.headers) {
-      const ele = this.state.headers[index];
-      this.state.observer.unobserve(ele);
-    }
-    this.setState({ menu: [], headers: [] });
-  }
-
-  async componentDidMount() {
-    const observer = new IntersectionObserver(
-      this.handleIntersection,
-      this.state.options
-    );
-    await this.setState({ observer: observer, menu: [], headers: [] });
-    this.props.router.events.on("routeChangeComplete", this.handleRouteChange);
-    window.addEventListener("ChangeTheme", this.handleTheme);
-
-    this.generateMenu();
-  }
-
-  handleRouteChange() {
-    this.closeMenu();
-    this.generateMenu();
-  }
-
-  componentWillUnmount() {
-    this.closeMenu();
-    window.removeEventListener("ChangeTheme", this.handleTheme);
-    this.props.router.events.off("routeChangeComplete", this.handleRouteChange);
-  }
-
-  handleTheme() {
-    this.setState({ theme: document.body.dataset.theme });
-  }
-
-  render() {
-    let color;
-    let svgColor = this.state.theme === "light-mode" ? "black" : "white";
-    const props = this.props;
-    const menu = this.state.menu;
-    const target = this.state.target;
-    const isnum = /^[\d\.]+$/.test(props.slug[0]);
-    const slug = isnum ? props.slug.slice(1).join("/") : this.state.slug;
-    const location = this.state.slug.split("/")[0];
-
-    // Get the Root Object and find the appropriate color
-    const breadCrumbs = breadcrumbsForSlug(props.menu, `/${slug}`);
-
-    if (breadCrumbs.length) {
-      const rootElement = breadCrumbs[0];
-      const darkColor = rootElement.color;
-      color = darkColor;
-      if (this.state.theme === "light-mode") {
-        const colorParts = darkColor.split("-");
-        let lightMode = colorParts.length > 1 ? Number(colorParts[1]) - 50 : 10;
-        if (lightMode < 10 || isNaN(lightMode)) lightMode = 10;
-        color = `${colorParts.slice(0, -1).join("-")}-${lightMode}`;
-        svgColor = darkColor;
-      }
-    }
-
-    let svg = (
-      <svg
-        xmlns="http://www.w3.org/2000/svg"
-        className={svgColor}
-        width="6"
-        height="10"
-        viewBox="0 0 6 10"
-        fill="none"
-      >
-        <path
-          d="M0.952437 7.90752L1.14007 8.07272L0.952436 7.90752C0.682521 8.21409 0.682521 8.69954 0.952436 9.00611C1.23875 9.3313 1.71774 9.3313 2.00405 9.00611L5.04756 5.54929C5.31748 5.24273 5.31748 4.75727 5.04756 4.45071L2.00405 0.993892C1.71774 0.668703 1.23875 0.668703 0.952437 0.993892C0.682521 1.30046 0.682521 1.78591 0.952437 2.09248L3.51233 5L0.952437 7.90752Z"
-          fill="none"
-          stroke="none"
-          strokeWidth="0.5"
-        ></path>
-      </svg>
-    );
-
-    return menu.length > 1 ? (
-      <div className={`toc ${props.slug[props.slug.length - 1]}`}>
-        <div className="top-gradient" />
-        <ol className="toc-level">
-          <li className="toc-title">Contents</li>
-          {menu.map((item, index) => {
-            const active = item.target == target ? "active" : "";
-            return (
-              <li
-                className={`level-${item.level} ${active} bg-${color}`}
-                key={`toc-${index}`}
-              >
-                {svg}
-                <a href={item.target}>{item.label}</a>
-              </li>
-            );
-          })}
-        </ol>
-      </div>
-    ) : (
-      ""
-    );
-  }
-}
->>>>>>> 05ccd4fa
 
 export default withRouter(FloatingNav);