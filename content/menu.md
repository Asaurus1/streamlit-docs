--- conflicted
+++ resolved
@@ -370,13 +370,10 @@
     url: /knowledge-base/tutorials/databases/public-gsheet
   - category: Knowledge base / Tutorials / Connect to data sources / TigerGraph
     url: /knowledge-base/tutorials/databases/tigergraph
-<<<<<<< HEAD
+  - category: Knowledge base / Tutorials / Connect to data sources / Deta Base
+    url: /knowledge-base/tutorials/databases/deta-base
   - category: Knowledge base / Tutorials / Connect to data sources / Supabase
     url: /knowledge-base/tutorials/databases/supabase
-=======
-  - category: Knowledge base / Tutorials / Connect to data sources / Deta Base
-    url: /knowledge-base/tutorials/databases/deta-base
->>>>>>> 5960edf5
   - category: Knowledge base / Tutorials / Session State basics
     url: /knowledge-base/tutorials/session-state
   - category: Knowledge base / Using Streamlit
